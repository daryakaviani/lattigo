# Lattigo: lattice-based multiparty homomorphic encryption library in Go

<p align="center">
	<img src="logo.png" />
</p>

![Go tests](https://github.com/tuneinsight/lattigo/actions/workflows/ci.yml/badge.svg)

Lattigo is a Go module that implements Ring-Learning-With-Errors-based homomorphic-encryption
primitives and Multiparty-Homomorphic-Encryption-based secure protocols. The library features:
- An implementation of the full-RNS BFV, BGV and CKKS schemes and their respective multiparty versions.
- Comparable performance to state-of-the-art C++ libraries.
- Dense-key and sparse-key efficient and high-precision bootstrapping procedures for full-RNS CKKS.
- A pure Go implementation that enables cross-platform builds, including WASM compilation for
  browser clients.

Lattigo is meant to support HE in distributed systems and microservices architectures, for which Go
is a common choice thanks to its natural concurrency model and portability.

## Library overview

The library exposes the following packages:

- `lattigo/ring`: Modular arithmetic operations for polynomials in the RNS basis, including: RNS
  basis extension; RNS rescaling; number theoretic transform (NTT); uniform, Gaussian and ternary
  sampling.

- `lattigo/bfv`: The Full-RNS variant of the Brakerski-Fan-Vercauteren scale-invariant homomorphic
  encryption scheme. It provides modular arithmetic over the integers.

- `lattigo/bgv`: The Full-RNS variant of the Brakerski-Gentry-Vaikuntanathan homomorphic
  encryption scheme. It provides modular arithmetic over the integers.
	
- `lattigo/ckks`: The Full-RNS Homomorphic Encryption for Arithmetic for Approximate Numbers (HEAAN,
  a.k.a. CKKS) scheme. It provides approximate arithmetic over the complex numbers (in its classic
  variant) and over the real numbers (in its conjugate-invariant variant).

- `lattigo/dbfv`, `lattigo/dbgv` and `lattigo/dckks`: Multiparty (a.k.a. distributed or threshold) 
  versions of the BFV, BGV and CKKS schemes that enable secure multiparty computation solutions with 
  secret-shared secret keys.

- `lattigo/rlwe` and `lattigo/drlwe`: common base for generic RLWE-based multiparty homomorphic
  encryption. It is imported by the `lattigo/bfv`, `lattigo/bgv` and `lattigo/ckks` packages.

- `lattigo/examples`: Executable Go programs that demonstrate the use of the Lattigo library. Each
                      subpackage includes test files that further demonstrate the use of Lattigo
                      primitives.

- `lattigo/utils`: Supporting structures and functions.

## Versions and Roadmap

The Lattigo library was originally exclusively developed by the EPFL Laboratory for Data Security
until its version 2.4.0.

Starting with the release of version 3.0.0, Lattigo is maintained and supported by [Tune Insight
SA](https://tuneinsight.com).

Also starting with from version 3.0.0, the module name has changed to
github.com/tuneinsight/lattigo/v3, and the official repository has been moved to
https://github.com/tuneinsight/lattigo. This has the following implications for modules that depend
on Lattigo:
- Modules that require `github.com/ldsec/lattigo/v2` will still build correctly.
- To upgrade to a version >= 3.0.0, depending modules must require `github.com/tuneinsight/lattigo/v3/`,
  for example by changing the imports to `github.com/tuneinsight/lattigo/v3/[package]` and by
  running `go mod tidy`.

The current version of Lattigo, (v3.x.x) is fast-evolving and in constant development. Consequently,
there will still be backward-incompatible changes within this major version, in addition to many bug
<<<<<<< HEAD
fixes and new features. Hence, we encourage all Lattigo users to update to the latest Lattigo version.


=======
fixes and new features. Hence, we encourage all Lattigo users to update to the latest Lattigo
version.
 
>>>>>>> 7cd005b5
See CHANGELOG.md for the current and past versions.

## Stability

To keep a comprehensive history, we prioritize rebases over merges for branches other than `main`.
Branches with the prefix `dev_` are branches in active development and will be frequently rebased. Hence, we don't recommend depending on them.

## Pull Requests

External pull requests should only be used to propose new functionalities that are substantial and would require a fair amount of work if done on our side. If you plan to open such a pull request, please contact us before doing so to make sure that the proposed changes are
aligned with our development roadmap.

External pull requests only proposing small or trivial changes will be converted to an issue and closed.

## Support and Issues

The GitHub issues should be only used for bug reports and questions directly related to the use or the implementation of the library.
Any other issue will be closed, and for this we recommend the use of [GitHub discussions](https://github.com/tuneinsight/lattigo/discussions) or other topic-specific forums instead.
Any new issue regarding an unexpected behavior of the library or one of its packages must be accompanied 
by a self-contained `main.go` reproducing the unwanted behavior.

## License

Lattigo is licensed under the Apache 2.0 License. See [LICENSE](https://github.com/tuneinsight/lattigo/blob/master/LICENSE).

## Contact

If you want to contribute to Lattigo, to contact us directly or to report a security issue, please do so using the following email: [lattigo@tuneinsight.com](mailto:lattigo@tuneinsight.com).

## Citing

Please use the following BibTex entry for citing Lattigo:

    @misc{lattigo,
	    title = {Lattigo v4},
	    howpublished = {Online: \url{https://github.com/tuneinsight/lattigo}},
	    month = Aug,
	    year = 2022,
	    note = {EPFL-LDS, Tune Insight SA}
    }
    
## References

1. Efficient Bootstrapping for Approximate Homomorphic Encryption with Non-Sparse Keys
   (<https://eprint.iacr.org/2020/1203>)
1. Bootstrapping for Approximate Homomorphic Encryption with Negligible Failure-Probability by Using Sparse-Secret Encapsulation
   (<https://eprint.iacr.org/2022/024>)
1. Somewhat Practical Fully Homomorphic Encryption (<https://eprint.iacr.org/2012/144>)
1. Multiparty Homomorphic Encryption from Ring-Learning-With-Errors (<https://eprint.iacr.org/2020/304>)
2. An Efficient Threshold Access-Structure for RLWE-Based Multiparty Homomorphic Encryption (<https://eprint.iacr.org/2022/780>)
3. A Full RNS Variant of FV Like Somewhat Homomorphic Encryption Schemes
   (<https://eprint.iacr.org/2016/510>)
4. An Improved RNS Variant of the BFV Homomorphic Encryption Scheme
   (<https://eprint.iacr.org/2018/117>)
<<<<<<< HEAD
5. Homomorphic Encryption for Arithmetic of Approximate Numbers (<https://eprint.iacr.org/2016/421>)
6. A Full RNS Variant of Approximate Homomorphic Encryption (<https://eprint.iacr.org/2018/931>)
7. Improved Bootstrapping for Approximate Homomorphic Encryption
=======
1. Fully Homomorphic Encryption without Bootstrapping (<https://eprint.iacr.org/2011/277>)     
1. Homomorphic Encryption for Arithmetic of Approximate Numbers (<https://eprint.iacr.org/2016/421>)
1. A Full RNS Variant of Approximate Homomorphic Encryption (<https://eprint.iacr.org/2018/931>)
1. Improved Bootstrapping for Approximate Homomorphic Encryption
>>>>>>> 7cd005b5
   (<https://eprint.iacr.org/2018/1043>)
8. Better Bootstrapping for Approximate Homomorphic Encryption (<https://eprint.iacr.org/2019/688>)
9.  Post-quantum key exchange - a new hope (<https://eprint.iacr.org/2015/1092>)
10. Faster arithmetic for number-theoretic transforms (<https://arxiv.org/abs/1205.2926>)
11. Speeding up the Number Theoretic Transform for Faster Ideal Lattice-Based Cryptography
   (<https://eprint.iacr.org/2016/504>)
12. Gaussian sampling in lattice-based cryptography
   (<https://tel.archives-ouvertes.fr/tel-01245066v2>)

The Lattigo logo is a lattice-based version of the original Golang mascot by [Renee
French](http://reneefrench.blogspot.com/).<|MERGE_RESOLUTION|>--- conflicted
+++ resolved
@@ -67,15 +67,9 @@
 
 The current version of Lattigo, (v3.x.x) is fast-evolving and in constant development. Consequently,
 there will still be backward-incompatible changes within this major version, in addition to many bug
-<<<<<<< HEAD
 fixes and new features. Hence, we encourage all Lattigo users to update to the latest Lattigo version.
 
 
-=======
-fixes and new features. Hence, we encourage all Lattigo users to update to the latest Lattigo
-version.
- 
->>>>>>> 7cd005b5
 See CHANGELOG.md for the current and past versions.
 
 ## Stability
@@ -130,16 +124,13 @@
    (<https://eprint.iacr.org/2016/510>)
 4. An Improved RNS Variant of the BFV Homomorphic Encryption Scheme
    (<https://eprint.iacr.org/2018/117>)
-<<<<<<< HEAD
 5. Homomorphic Encryption for Arithmetic of Approximate Numbers (<https://eprint.iacr.org/2016/421>)
 6. A Full RNS Variant of Approximate Homomorphic Encryption (<https://eprint.iacr.org/2018/931>)
 7. Improved Bootstrapping for Approximate Homomorphic Encryption
-=======
 1. Fully Homomorphic Encryption without Bootstrapping (<https://eprint.iacr.org/2011/277>)     
 1. Homomorphic Encryption for Arithmetic of Approximate Numbers (<https://eprint.iacr.org/2016/421>)
 1. A Full RNS Variant of Approximate Homomorphic Encryption (<https://eprint.iacr.org/2018/931>)
 1. Improved Bootstrapping for Approximate Homomorphic Encryption
->>>>>>> 7cd005b5
    (<https://eprint.iacr.org/2018/1043>)
 8. Better Bootstrapping for Approximate Homomorphic Encryption (<https://eprint.iacr.org/2019/688>)
 9.  Post-quantum key exchange - a new hope (<https://eprint.iacr.org/2015/1092>)
